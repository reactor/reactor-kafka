/*
 * Copyright (c) 2016-2022 VMware Inc. or its affiliates, All Rights Reserved.
 *
 * Licensed under the Apache License, Version 2.0 (the "License");
 * you may not use this file except in compliance with the License.
 * You may obtain a copy of the License at
 *
 *   https://www.apache.org/licenses/LICENSE-2.0
 *
 * Unless required by applicable law or agreed to in writing, software
 * distributed under the License is distributed on an "AS IS" BASIS,
 * WITHOUT WARRANTIES OR CONDITIONS OF ANY KIND, either express or implied.
 * See the License for the specific language governing permissions and
 * limitations under the License.
 */

package reactor.kafka.receiver;

import org.apache.kafka.clients.consumer.ConsumerConfig;
import org.apache.kafka.common.TopicPartition;
import org.apache.kafka.common.config.ConfigException;
import org.apache.kafka.common.serialization.Deserializer;
import reactor.core.scheduler.Scheduler;
import reactor.core.scheduler.Schedulers;

import java.time.Duration;
import java.util.ArrayList;
import java.util.Collection;
import java.util.HashMap;
import java.util.HashSet;
import java.util.List;
import java.util.Map;
import java.util.Objects;
import java.util.Properties;
import java.util.function.Consumer;
import java.util.function.Supplier;
import java.util.regex.Pattern;
import java.util.stream.Collectors;

class ImmutableReceiverOptions<K, V> implements ReceiverOptions<K, V> {

    private static final Duration DEFAULT_POLL_TIMEOUT = Duration.ofMillis(100);
    private static final int DEFAULT_MAX_COMMIT_ATTEMPTS = 100;
    private static final Duration DEFAULT_COMMIT_RETRY_INTERVAL = Duration.ofMillis(500);

    private final Map<String, Object> properties;
    private final List<Consumer<Collection<ReceiverPartition>>> assignListeners;
    private final List<Consumer<Collection<ReceiverPartition>>> revokeListeners;

    private final Deserializer<K> keyDeserializer;
    private final Deserializer<V> valueDeserializer;

    private final Duration pollTimeout;
    private final Duration closeTimeout;
    private final Duration commitInterval;
    private final int commitBatchSize;
    private final int atmostOnceCommitAheadSize;
    private final int maxCommitAttempts;
    private final Duration commitRetryInterval;
    private final int maxDeferredCommits;
    private final Collection<String> subscribeTopics;
    private final Collection<TopicPartition> assignTopicPartitions;
    private final Pattern subscribePattern;
    private final Supplier<Scheduler> schedulerSupplier;

    ImmutableReceiverOptions() {
        this(new HashMap<>());
    }

    ImmutableReceiverOptions(Properties properties) {
        this(
            properties
                .entrySet()
                .stream()
                .collect(Collectors.toMap(
                    e -> e.getKey().toString(),
                    Map.Entry::getValue
                ))
        );
    }

    ImmutableReceiverOptions(Map<String, Object> properties) {
        this.properties = new HashMap<>(properties);
        assignListeners = new ArrayList<>();
        revokeListeners = new ArrayList<>();
        keyDeserializer = null;
        valueDeserializer = null;
        pollTimeout = DEFAULT_POLL_TIMEOUT;
        closeTimeout = Duration.ofNanos(Long.MAX_VALUE);
        commitInterval = Duration.ofMillis(5000); // Kafka default
        commitBatchSize = 0;
        atmostOnceCommitAheadSize = 0;
        maxCommitAttempts = DEFAULT_MAX_COMMIT_ATTEMPTS;
        commitRetryInterval = DEFAULT_COMMIT_RETRY_INTERVAL;
        maxDeferredCommits = 0;
        subscribeTopics = null;
        assignTopicPartitions = null;
        subscribePattern = null;
        this.properties.put(ConsumerConfig.ENABLE_AUTO_COMMIT_CONFIG, "false");
        schedulerSupplier = Schedulers::immediate;
    }

    ImmutableReceiverOptions(
        Map<String, Object> properties,
        List<Consumer<Collection<ReceiverPartition>>> assignListeners,
        List<Consumer<Collection<ReceiverPartition>>> revokeListeners,
        Deserializer<K> deserializer,
        Deserializer<V> valueDeserializer,
        Duration pollTimeout,
        Duration closeTimeout,
        Duration commitInterval,
        int commitBatchSize,
        int atmostOnceCommitAheadSize,
        int maxCommitAttempts,
        Duration commitRetryInterval,
        int maxDeferredCommits,
        Collection<String> topics,
        Collection<TopicPartition> partitions,
        Pattern pattern,
        Supplier<Scheduler> supplier
    ) {
        this.properties = new HashMap<>(properties);
        this.assignListeners = new ArrayList<>(assignListeners);
        this.revokeListeners = new ArrayList<>(revokeListeners);
        this.keyDeserializer = deserializer;
        this.valueDeserializer = valueDeserializer;
        this.pollTimeout = pollTimeout;
        this.closeTimeout = closeTimeout;
        this.commitInterval = commitInterval;
        this.commitBatchSize = commitBatchSize;
        this.atmostOnceCommitAheadSize = atmostOnceCommitAheadSize;
        this.maxCommitAttempts = maxCommitAttempts;
        this.commitRetryInterval = commitRetryInterval;
        this.maxDeferredCommits = maxDeferredCommits;
        this.subscribeTopics = topics == null ? null : new HashSet<>(topics);
        this.assignTopicPartitions = partitions == null ? null : new HashSet<>(partitions);
        this.subscribePattern = pattern;
        this.schedulerSupplier = supplier;
    }

    @Override
    public Map<String, Object> consumerProperties() {
        return new HashMap<>(properties);
    }

    @Override
    public Object consumerProperty(String name) {
        return properties.get(name);
    }

    @Override
    public ReceiverOptions<K, V> consumerProperty(String name, Object newValue) {
        Objects.requireNonNull(name);
        Objects.requireNonNull(newValue);

        HashMap<String, Object> properties = new HashMap<>(this.properties);
        properties.put(name, newValue);

        return new ImmutableReceiverOptions<>(
                properties,
                assignListeners,
                revokeListeners,
                keyDeserializer,
                valueDeserializer,
                pollTimeout,
                closeTimeout,
                commitInterval,
                commitBatchSize,
                atmostOnceCommitAheadSize,
                maxCommitAttempts,
                commitRetryInterval,
                maxDeferredCommits,
                subscribeTopics,
                assignTopicPartitions,
                subscribePattern,
                schedulerSupplier
        );
    }

    @Override
    public ReceiverOptions<K, V> withKeyDeserializer(Deserializer<K> keyDeserializer) {
        return new ImmutableReceiverOptions<>(
                properties,
                assignListeners,
                revokeListeners,
                Objects.requireNonNull(keyDeserializer),
                valueDeserializer,
                pollTimeout,
                closeTimeout,
                commitInterval,
                commitBatchSize,
                atmostOnceCommitAheadSize,
                maxCommitAttempts,
                commitRetryInterval,
                maxDeferredCommits,
                subscribeTopics,
                assignTopicPartitions,
                subscribePattern,
                schedulerSupplier
        );
    }

    @Override
    public Deserializer<K> keyDeserializer() {
        return keyDeserializer;
    }

    @Override
    public ReceiverOptions<K, V> withValueDeserializer(Deserializer<V> valueDeserializer) {
        return new ImmutableReceiverOptions<>(
                properties,
                assignListeners,
                revokeListeners,
                keyDeserializer,
                Objects.requireNonNull(valueDeserializer),
                pollTimeout,
                closeTimeout,
                commitInterval,
                commitBatchSize,
                atmostOnceCommitAheadSize,
                maxCommitAttempts,
                commitRetryInterval,
                maxDeferredCommits,
                subscribeTopics,
                assignTopicPartitions,
                subscribePattern,
                schedulerSupplier
        );
    }

    @Override
    public Deserializer<V> valueDeserializer() {
        return valueDeserializer;
    }

    @Override
    public Duration pollTimeout() {
        return pollTimeout;
    }

    @Override
    public ReceiverOptions<K, V> pollTimeout(Duration timeout) {
        if (timeout == null || timeout.isNegative())
            throw new IllegalArgumentException("Close timeout must be >= 0");

        return new ImmutableReceiverOptions<>(
                properties,
                assignListeners,
                revokeListeners,
                keyDeserializer,
                valueDeserializer,
                Objects.requireNonNull(timeout),
                closeTimeout,
                commitInterval,
                commitBatchSize,
                atmostOnceCommitAheadSize,
                maxCommitAttempts,
                commitRetryInterval,
                maxDeferredCommits,
                subscribeTopics,
                assignTopicPartitions,
                subscribePattern,
                schedulerSupplier
        );
    }

    @Override
    public Duration closeTimeout() {
        return closeTimeout;
    }

    @Override
    public ReceiverOptions<K, V> closeTimeout(Duration timeout) {
        if (timeout == null || timeout.isNegative())
            throw new IllegalArgumentException("Close timeout must be >= 0");

        return new ImmutableReceiverOptions<>(
                properties,
                assignListeners,
                revokeListeners,
                keyDeserializer,
                valueDeserializer,
                pollTimeout,
                Objects.requireNonNull(timeout),
                commitInterval,
                commitBatchSize,
                atmostOnceCommitAheadSize,
                maxCommitAttempts,
                commitRetryInterval,
                maxDeferredCommits,
                subscribeTopics,
                assignTopicPartitions,
                subscribePattern,
                schedulerSupplier
        );
    }

    @Override
    public ReceiverOptions<K, V> addAssignListener(Consumer<Collection<ReceiverPartition>> onAssign) {
        Objects.requireNonNull(onAssign);

        ArrayList<Consumer<Collection<ReceiverPartition>>> assignListeners = new ArrayList<>(this.assignListeners);
        assignListeners.add(onAssign);

        return new ImmutableReceiverOptions<>(
                properties,
                assignListeners,
                revokeListeners,
                keyDeserializer,
                valueDeserializer,
                pollTimeout,
                closeTimeout,
                commitInterval,
                commitBatchSize,
                atmostOnceCommitAheadSize,
                maxCommitAttempts,
                commitRetryInterval,
                maxDeferredCommits,
                subscribeTopics,
                assignTopicPartitions,
                subscribePattern,
                schedulerSupplier
        );
    }

    @Override
    public ReceiverOptions<K, V> addRevokeListener(Consumer<Collection<ReceiverPartition>> onRevoke) {
        Objects.requireNonNull(onRevoke);

        ArrayList<Consumer<Collection<ReceiverPartition>>> revokeListeners = new ArrayList<>(this.revokeListeners);
        revokeListeners.add(onRevoke);

        return new ImmutableReceiverOptions<>(
                properties,
                assignListeners,
                revokeListeners,
                keyDeserializer,
                valueDeserializer,
                pollTimeout,
                closeTimeout,
                commitInterval,
                commitBatchSize,
                atmostOnceCommitAheadSize,
                maxCommitAttempts,
                commitRetryInterval,
                maxDeferredCommits,
                subscribeTopics,
                assignTopicPartitions,
                subscribePattern,
                schedulerSupplier
        );
    }

    @Override
    public ReceiverOptions<K, V> clearAssignListeners() {
        return new ImmutableReceiverOptions<>(
                properties,
                new ArrayList<>(),
                revokeListeners,
                keyDeserializer,
                valueDeserializer,
                pollTimeout,
                closeTimeout,
                commitInterval,
                commitBatchSize,
                atmostOnceCommitAheadSize,
                maxCommitAttempts,
                commitRetryInterval,
                maxDeferredCommits,
                subscribeTopics,
                assignTopicPartitions,
                subscribePattern,
                schedulerSupplier
        );
    }

    @Override
    public ReceiverOptions<K, V> clearRevokeListeners() {
        return new ImmutableReceiverOptions<>(
                properties,
                assignListeners,
                new ArrayList<>(),
                keyDeserializer,
                valueDeserializer,
                pollTimeout,
                closeTimeout,
                commitInterval,
                commitBatchSize,
                atmostOnceCommitAheadSize,
                maxCommitAttempts,
                commitRetryInterval,
                maxDeferredCommits,
                subscribeTopics,
                assignTopicPartitions,
                subscribePattern,
                schedulerSupplier
        );
    }

    @Override
    public List<Consumer<Collection<ReceiverPartition>>> assignListeners() {
        return new ArrayList<>(assignListeners);
    }

    @Override
    public List<Consumer<Collection<ReceiverPartition>>> revokeListeners() {
        return new ArrayList<>(revokeListeners);
    }

    @Override
    public ReceiverOptions<K, V> subscription(Collection<String> topics) {
        return new ImmutableReceiverOptions<>(
                properties,
                assignListeners,
                revokeListeners,
                keyDeserializer,
                valueDeserializer,
                pollTimeout,
                closeTimeout,
                commitInterval,
                commitBatchSize,
                atmostOnceCommitAheadSize,
                maxCommitAttempts,
                commitRetryInterval,
                maxDeferredCommits,
                Objects.requireNonNull(topics),
                null,
                null,
                schedulerSupplier
        );
    }

    @Override
    public ReceiverOptions<K, V> subscription(Pattern pattern) {
        return new ImmutableReceiverOptions<>(
                properties,
                assignListeners,
                revokeListeners,
                keyDeserializer,
                valueDeserializer,
                pollTimeout,
                closeTimeout,
                commitInterval,
                commitBatchSize,
                atmostOnceCommitAheadSize,
                maxCommitAttempts,
                commitRetryInterval,
                maxDeferredCommits,
                null,
                null,
                Objects.requireNonNull(pattern),
                schedulerSupplier
        );
    }

    @Override
    public ReceiverOptions<K, V> assignment(Collection<TopicPartition> partitions) {
        return new ImmutableReceiverOptions<>(
                properties,
                assignListeners,
                revokeListeners,
                keyDeserializer,
                valueDeserializer,
                pollTimeout,
                closeTimeout,
                commitInterval,
                commitBatchSize,
                atmostOnceCommitAheadSize,
                maxCommitAttempts,
                commitRetryInterval,
                maxDeferredCommits,
                null,
                Objects.requireNonNull(partitions),
                null,
                schedulerSupplier
        );
    }

    @Override
    public Collection<TopicPartition> assignment() {
        return assignTopicPartitions == null ? null : new HashSet<>(assignTopicPartitions);
    }

    @Override
    public Collection<String> subscriptionTopics() {
        return subscribeTopics == null ? null : new HashSet<>(subscribeTopics);
    }

    @Override
    public Pattern subscriptionPattern() {
        return subscribePattern;
    }

    @Override
    public String groupId() {
        return (String) consumerProperty(ConsumerConfig.GROUP_ID_CONFIG);
    }

    @Override
    public Duration heartbeatInterval() {
        long defaultValue = 3000; // Kafka default
        long heartbeatIntervalMs = getLongOption(ConsumerConfig.HEARTBEAT_INTERVAL_MS_CONFIG, defaultValue);
        return Duration.ofMillis(heartbeatIntervalMs);
    }

    @Override
    public Duration commitInterval() {
        return commitInterval;
    }

    @Override
    public ReceiverOptions<K, V> commitInterval(Duration commitInterval) {
        if (commitInterval == null || commitInterval.isNegative())
            throw new IllegalArgumentException("Commit interval must be >= 0");

        return new ImmutableReceiverOptions<>(
                properties,
                assignListeners,
                revokeListeners,
                keyDeserializer,
                valueDeserializer,
                pollTimeout,
                closeTimeout,
                commitInterval,
                commitBatchSize,
                atmostOnceCommitAheadSize,
                maxCommitAttempts,
                commitRetryInterval,
                maxDeferredCommits,
                subscribeTopics,
                assignTopicPartitions,
                subscribePattern,
                schedulerSupplier
        );
    }

    @Override
    public int commitBatchSize() {
        return commitBatchSize;
    }

    @Override
    public ReceiverOptions<K, V> commitBatchSize(int commitBatchSize) {
        if (commitBatchSize < 0)
            throw new IllegalArgumentException("Commit batch size must be >= 0");

        return new ImmutableReceiverOptions<>(
                properties,
                assignListeners,
                revokeListeners,
                keyDeserializer,
                valueDeserializer,
                pollTimeout,
                closeTimeout,
                commitInterval,
                commitBatchSize,
                atmostOnceCommitAheadSize,
                maxCommitAttempts,
                commitRetryInterval,
                maxDeferredCommits,
                subscribeTopics,
                assignTopicPartitions,
                subscribePattern,
                schedulerSupplier
        );
    }

    @Override
    public int atmostOnceCommitAheadSize() {
        return atmostOnceCommitAheadSize;
    }

    @Override
    public ReceiverOptions<K, V> atmostOnceCommitAheadSize(int commitAheadSize) {
        if (commitAheadSize < 0)
            throw new IllegalArgumentException("Commit ahead size must be >= 0");

        return new ImmutableReceiverOptions<>(
                properties,
                assignListeners,
                revokeListeners,
                keyDeserializer,
                valueDeserializer,
                pollTimeout,
                closeTimeout,
                commitInterval,
                commitBatchSize,
                commitAheadSize,
                maxCommitAttempts,
                commitRetryInterval,
                maxDeferredCommits,
                subscribeTopics,
                assignTopicPartitions,
                subscribePattern,
                schedulerSupplier
        );
    }

    @Override
    public int maxCommitAttempts() {
        return maxCommitAttempts;
    }

    @Override
    public ReceiverOptions<K, V> maxCommitAttempts(int maxAttempts) {
        if (maxAttempts < 0)
            throw new IllegalArgumentException("the number of attempts must be >= 0");

        return new ImmutableReceiverOptions<>(
                properties,
                assignListeners,
                revokeListeners,
                keyDeserializer,
                valueDeserializer,
                pollTimeout,
                closeTimeout,
                commitInterval,
                commitBatchSize,
                atmostOnceCommitAheadSize,
                maxAttempts,
                commitRetryInterval,
                maxDeferredCommits,
                subscribeTopics,
                assignTopicPartitions,
                subscribePattern,
                schedulerSupplier
        );
    }

    @Override
    public int maxDeferredCommits() {
        return maxDeferredCommits;
    }

    @Override
    public ReceiverOptions<K, V> maxDeferredCommits(int maxDeferred) {
        return new ImmutableReceiverOptions<>(
            properties,
            assignListeners,
            revokeListeners,
            keyDeserializer,
            valueDeserializer,
            pollTimeout,
            closeTimeout,
            commitInterval,
            commitBatchSize,
            atmostOnceCommitAheadSize,
            maxCommitAttempts,
            commitRetryInterval,
            maxDeferred,
            subscribeTopics,
            assignTopicPartitions,
            subscribePattern,
            schedulerSupplier
        );
    }

    @Override
    public Supplier<Scheduler> schedulerSupplier() {
        return schedulerSupplier;
    }

    @Override
    public ReceiverOptions<K, V> schedulerSupplier(Supplier<Scheduler> schedulerSupplier) {
        return new ImmutableReceiverOptions<>(
                properties,
                assignListeners,
                revokeListeners,
                keyDeserializer,
                valueDeserializer,
                pollTimeout,
                closeTimeout,
                commitInterval,
                commitBatchSize,
                atmostOnceCommitAheadSize,
                maxCommitAttempts,
                commitRetryInterval,
                maxDeferredCommits,
                subscribeTopics,
                assignTopicPartitions,
                subscribePattern,
                Objects.requireNonNull(schedulerSupplier)
        );
    }

    @Override
    public ReceiverOptions<K, V> commitRetryInterval(Duration commitRetryInterval) {
        return new ImmutableReceiverOptions<>(
                properties,
                assignListeners,
                revokeListeners,
                keyDeserializer,
                valueDeserializer,
                pollTimeout,
                closeTimeout,
                commitInterval,
                commitBatchSize,
                atmostOnceCommitAheadSize,
                maxCommitAttempts,
                commitRetryInterval,
                maxDeferredCommits,
                subscribeTopics,
                assignTopicPartitions,
                subscribePattern,
                schedulerSupplier
        );
    }

    @Override
    public Duration commitRetryInterval() {
        return commitRetryInterval;
    }

    private long getLongOption(String optionName, long defaultValue) {
        Objects.requireNonNull(optionName);

        Object value = consumerProperty(optionName);
        long optionValue = 0;
        if (value != null) {
            if (value instanceof Long)
                optionValue = (Long) value;
            else if (value instanceof String)
                optionValue = Long.parseLong((String) value);
            else
                throw new ConfigException("Invalid value " + value);
        } else
            optionValue = defaultValue;
        return optionValue;
    }

    @Override
    public int hashCode() {
        return Objects.hash(
            properties,
            assignListeners,
            revokeListeners,
            keyDeserializer,
            valueDeserializer,
            pollTimeout,
            closeTimeout,
            commitInterval,
            commitBatchSize,
            atmostOnceCommitAheadSize,
            maxCommitAttempts,
<<<<<<< HEAD
            commitRetryInterval,
=======
            maxDeferredCommits,
>>>>>>> 91113c66
            subscribeTopics,
            assignTopicPartitions,
            subscribePattern
        );
    }

    @Override
    public boolean equals(Object object) {
        if (object == this) return true;
        if (object != null && object.getClass().equals(getClass())) {
            @SuppressWarnings("unchecked")
            ImmutableReceiverOptions<K, V> that = (ImmutableReceiverOptions<K, V>) object;
            return Objects.equals(properties, that.properties)
                && Objects.equals(assignListeners, that.assignListeners)
                && Objects.equals(revokeListeners, that.revokeListeners)
                && Objects.equals(keyDeserializer, that.keyDeserializer)
                && Objects.equals(valueDeserializer, that.valueDeserializer)
                && Objects.equals(pollTimeout, that.pollTimeout)
                && Objects.equals(closeTimeout, that.closeTimeout)
                && Objects.equals(commitInterval, that.commitInterval)
                && Objects.equals(commitBatchSize, that.commitBatchSize)
                && Objects.equals(atmostOnceCommitAheadSize, that.atmostOnceCommitAheadSize)
                && Objects.equals(maxCommitAttempts, that.maxCommitAttempts)
<<<<<<< HEAD
                && Objects.equals(commitRetryInterval, that.commitRetryInterval)
=======
                && Objects.equals(maxDeferredCommits, that.maxDeferredCommits)
>>>>>>> 91113c66
                && Objects.equals(subscribeTopics, that.subscribeTopics)
                && Objects.equals(assignTopicPartitions, that.assignTopicPartitions)
                && Objects.equals(subscribePattern, that.subscribePattern);
        }
        return false;
    }

}<|MERGE_RESOLUTION|>--- conflicted
+++ resolved
@@ -742,11 +742,8 @@
             commitBatchSize,
             atmostOnceCommitAheadSize,
             maxCommitAttempts,
-<<<<<<< HEAD
             commitRetryInterval,
-=======
             maxDeferredCommits,
->>>>>>> 91113c66
             subscribeTopics,
             assignTopicPartitions,
             subscribePattern
@@ -770,11 +767,8 @@
                 && Objects.equals(commitBatchSize, that.commitBatchSize)
                 && Objects.equals(atmostOnceCommitAheadSize, that.atmostOnceCommitAheadSize)
                 && Objects.equals(maxCommitAttempts, that.maxCommitAttempts)
-<<<<<<< HEAD
                 && Objects.equals(commitRetryInterval, that.commitRetryInterval)
-=======
                 && Objects.equals(maxDeferredCommits, that.maxDeferredCommits)
->>>>>>> 91113c66
                 && Objects.equals(subscribeTopics, that.subscribeTopics)
                 && Objects.equals(assignTopicPartitions, that.assignTopicPartitions)
                 && Objects.equals(subscribePattern, that.subscribePattern);
