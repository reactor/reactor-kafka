--- conflicted
+++ resolved
@@ -89,19 +89,10 @@
     private final ConsumerFactory                                  consumerFactory;
     private final ReceiverOptions<K, V>                            receiverOptions;
     private final List<Disposable>                                 subscribeDisposables;
-<<<<<<< HEAD
-    private final AtomicLong                                       requestsPending;
-    private final AtomicInteger                                    consecutiveCommitFailures;
-=======
     private final KafkaSchedulers.EventScheduler                   eventScheduler;
->>>>>>> d28b2331
     private final AtomicBoolean                                    isActive;
+    private final AtomicBoolean                                    isClosed;
     private final AtomicBoolean                                    awaitingTransaction;
-
-    final AtomicBoolean isClosed;
-
-    final KafkaSchedulers.EventScheduler eventScheduler;
-
     private       AtmostOnceOffsets                                atmostOnceOffsets;
     private       EmitterProcessor<Event<?>>                       eventEmitter;
     private       FluxSink<Event<?>>                               eventSubmission;
@@ -497,7 +488,7 @@
     }
 
     class CommitEvent extends Event<Map<TopicPartition, OffsetAndMetadata>> {
-        final CommittableBatch commitBatch;
+        private final CommittableBatch commitBatch;
         final AckMode ackMode;
         private final AtomicBoolean isPending = new AtomicBoolean();
         private final AtomicInteger inProgress = new AtomicInteger();
