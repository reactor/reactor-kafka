--- conflicted
+++ resolved
@@ -89,12 +89,6 @@
     private final ConsumerFactory                                  consumerFactory;
     private final ReceiverOptions<K, V>                            receiverOptions;
     private final List<Disposable>                                 subscribeDisposables;
-<<<<<<< HEAD
-    private final AtomicLong                                       requestsPending;
-    private final AtomicInteger                                    consecutiveCommitFailures;
-=======
-    private final KafkaSchedulers.EventScheduler                   eventScheduler;
->>>>>>> 3230d2d8
     private final AtomicBoolean                                    isActive;
     private final AtomicBoolean                                    awaitingTransaction;
 
