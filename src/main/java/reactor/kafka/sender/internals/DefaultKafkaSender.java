--- conflicted
+++ resolved
@@ -86,14 +86,8 @@
             }
         });
         this.hasProducer = new AtomicBoolean();
-<<<<<<< HEAD
-        this.senderOptions = options.toImmutable()
-                                    .scheduler(options.isTransactional()
-                                        ? Schedulers.newSingle(r -> options.transactionalId() != null ? new Thread(options.transactionalId()) : new Thread())
-=======
         this.senderOptions = options.scheduler(options.isTransactional()
                                         ? Schedulers.newSingle(options.transactionalId())
->>>>>>> 383f61c9
                                         : options.scheduler()
                                     );
 
