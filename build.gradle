--- conflicted
+++ resolved
@@ -71,12 +71,6 @@
   group = 'io.projectreactor.kafka'
 
   repositories {
-<<<<<<< HEAD
-    maven { url 'https://repo.spring.io/libs-release' }
-    maven { url 'https://repo.spring.io/libs-milestone' }
-    maven { url 'https://repo.spring.io/libs-snapshot' }
-=======
->>>>>>> 041cdfba
     mavenCentral()
     jcenter()
     maven { url 'https://repo.spring.io/milestone' }
