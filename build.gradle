--- conflicted
+++ resolved
@@ -48,7 +48,7 @@
                   "https://www.reactive-streams.org/reactive-streams-1.0.3-javadoc/",
                   "https://projectreactor.io/docs/core/release/api/"] as String[]
 
-  
+
 }
 
 apply from: "$gradleScriptDir/doc.gradle"
@@ -144,15 +144,12 @@
   archivesBaseName = 'reactor-kafka'
   description = 'Reactor Kafka: A reactive API for Apache Kafka'
 
-<<<<<<< HEAD
   jar {
     manifest {
       attributes 'Automatic-Module-Name': 'reactor.kafka'
     }
   }
 
-=======
->>>>>>> 4b5fedb8
   //add specific task artifacts to the publication
   publishing.publications.mavenJava.artifact(docsZip)
 }
@@ -175,15 +172,12 @@
       enabled = false
     }
   }
-<<<<<<< HEAD
 
   jar {
     manifest {
       attributes 'Automatic-Module-Name': 'reactor.kafka.tools'
     }
   }
-=======
->>>>>>> 4b5fedb8
 }
 
 project(':reactor-kafka-samples') {
@@ -201,15 +195,12 @@
       enabled = false
     }
   }
-<<<<<<< HEAD
 
   jar {
     manifest {
       attributes 'Automatic-Module-Name': 'reactor.kafka.samples'
     }
   }
-=======
->>>>>>> 4b5fedb8
 }
 
 
